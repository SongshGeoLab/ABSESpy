{
 "cells": [
  {
   "cell_type": "markdown",
   "metadata": {},
   "source": [
    "# Predator-Prey Dynamics Model\n"
   ]
  },
  {
   "cell_type": "markdown",
   "metadata": {},
   "source": [
    "## Introduction\n",
    "\n",
    "The following tutorial aims to describe a more dynamic model using the `ABSESpy`. It consists of an implementation of the Lotka-Volterra model which presents a simple ecosystem with two species: predators and preys. This model was originally proposed as a system of first-order, non-linear differential equations and has found its computation, individual-based simulation counterparts.\n",
    "\n",
    "This introductory tutorial illustrates:\n",
    "\n",
    "1. Converting a property of `PatchCell` to raster attribute.\n",
    "2. Managing different breeds of `Actor` and their parameters.\n",
    "3. Implement randomly actions of `Actor`.\n",
    "\n",
    "The model aims to capture the dynamical evolution of the population of wolves and the population of sheep. It recreates a simple food chain where wolves feed on sheep and, in turn, sheep feed on grass. Both sheep and wolves have energy levels that are invariable affected by their movement. A move costs energy that can only be replenish by eating. "
   ]
  },
  {
   "cell_type": "markdown",
   "metadata": {},
   "source": [
    "## The Grass Patchcell\n"
   ]
  },
  {
   "cell_type": "code",
   "execution_count": 1,
   "metadata": {},
   "outputs": [],
   "source": [
<<<<<<< HEAD
    "from abses import Actor, MainModel, PatchCell, PatchModule"
=======
    "from abses import Actor, MainModel, PatchCell\n",
    "from abses.cells import raster_attribute"
>>>>>>> bae733f9
   ]
  },
  {
   "cell_type": "code",
   "execution_count": 35,
   "metadata": {},
   "outputs": [],
   "source": [
    "class Grass(PatchCell):\n",
    "    \"\"\"Custom patch cell class\"\"\"\n",
    "\n",
    "    def __init__(self, *args, **kwargs):\n",
    "        super().__init__(*args, **kwargs)\n",
    "        self.empty = False\n",
    "        self._countdown = 5\n",
    "\n",
    "    def grow(self):\n",
    "        \"\"\"Grow some grass on the cell every 5 ticks.\"\"\"\n",
    "        # countdown on brown patches: if you reach 0, grow some grass\n",
    "        if self.empty is True:\n",
    "            if self._countdown <= 0:\n",
    "                self.empty = False\n",
    "                self._countdown = 5\n",
    "            else:\n",
    "                self._countdown -= 1\n",
    "\n",
    "    @raster_attribute\n",
    "    def empty(self) -> bool:\n",
    "        \"\"\"Return True if the cell is empty, False otherwise.\"\"\"\n",
    "        return self._empty\n",
    "\n",
    "    @empty.setter\n",
    "    def empty(self, value: bool) -> None:\n",
    "        \"\"\"Set the empty status of the cell.\"\"\"\n",
    "        self._empty = value"
   ]
  },
  {
   "cell_type": "markdown",
   "metadata": {},
   "source": [
    "## Agents Classes\n"
   ]
  },
  {
   "cell_type": "code",
   "execution_count": 36,
   "metadata": {},
   "outputs": [],
   "source": [
    "class Animal(Actor):\n",
    "    \"\"\"Custom animal\"\"\"\n",
    "\n",
    "    def __init__(self, *args, **kwargs):\n",
    "        Actor.__init__(self, *args, **kwargs)\n",
    "        self.energy = 5\n",
    "\n",
    "    def update(self):\n",
    "        \"\"\"Update the animal's state.\"\"\"\n",
    "        # consume energy\n",
    "        self.energy -= 1\n",
    "        if self.energy <= 0:\n",
    "            self.die()\n",
    "\n",
    "    def reproduce(self):\n",
    "        \"\"\"Reproduce if there's enough energy.\"\"\"\n",
<<<<<<< HEAD
    "        if self.random.random() < self.model.p.get(\"rep_rate\"):\n",
=======
    "        if self.random.random() < self.params.rep_rate:\n",
>>>>>>> bae733f9
    "            self.energy /= 2\n",
    "            self.at.agents.new(self.__class__)"
   ]
  },
  {
   "cell_type": "markdown",
   "metadata": {},
   "source": []
  },
  {
   "cell_type": "code",
   "execution_count": 37,
   "metadata": {},
   "outputs": [],
   "source": [
    "class Wolf(Animal):\n",
    "    \"\"\"Custom wolf.\"\"\"\n",
    "\n",
    "    def step(self):\n",
    "        self.move.random()\n",
    "        self.eat_sheep()\n",
    "        self.reproduce()\n",
    "        self.update()\n",
    "\n",
    "    def eat_sheep(self):\n",
    "        \"\"\"If there is a sheep in the cell, eat it and gain 2 energy.\"\"\"\n",
<<<<<<< HEAD
    "        sheep = self.at.agents.select(\"Sheep\")\n",
    "        if a_sheep := sheep.random.choice(when_empty=\"return None\"):\n",
=======
    "        sheep_here = self.at.agents.select(\"Sheep\")\n",
    "        if a_sheep := sheep_here.random.choice(when_empty=\"return None\"):\n",
>>>>>>> bae733f9
    "            a_sheep.die()\n",
    "            self.energy += 2\n",
    "\n",
    "\n",
    "class Sheep(Animal):\n",
    "    \"\"\"Custom sheep.\"\"\"\n",
    "\n",
    "    def step(self):\n",
    "        self.move.random()\n",
    "        self.eat_grass()\n",
    "        self.reproduce()\n",
    "        self.update()\n",
    "\n",
    "    def eat_grass(self):\n",
    "        \"\"\"If there is a grass in the cell, eat it and gain 2 energy.\"\"\"\n",
    "        if self.get(\"empty\", target=\"world\") is False:\n",
    "            self.energy += 2\n",
    "            self.set(\"empty\", True, target=\"world\")"
   ]
  },
  {
   "cell_type": "markdown",
   "metadata": {},
   "source": [
    "## The Model\n"
   ]
  },
  {
   "cell_type": "code",
   "execution_count": 38,
   "metadata": {},
   "outputs": [],
   "source": [
    "class WolfSheepModel(MainModel):\n",
    "    \"\"\"Wolf-Sheep predation tutorial model.\"\"\"\n",
    "\n",
    "    def setup(self):\n",
    "        # initialize a grid\n",
    "        grassland: PatchModule = self.nature.create_module(\n",
    "            how=\"from_resolution\",\n",
    "            shape=self.params.shape,\n",
    "            name=\"grassland\",\n",
    "            cell_cls=Grass,\n",
    "        )\n",
    "        # add sheep and wolves\n",
    "        self.agents.new(Wolf, self.params.n_wolves)\n",
    "        self.agents.new(Sheep, self.params.n_sheep)\n",
    "        # without a specific position, agents will move randomly on the layer.\n",
    "        self.agents.apply(lambda x: x.move.to(pos=\"random\", layer=grassland))\n",
<<<<<<< HEAD
    "        # collect data\n",
    "        self.datacollector\n",
    "\n",
    "    def step(self):\n",
    "        self.agents.trigger(\"step\")\n",
    "        self.nature.grassland.apply(lambda x: x.grow())\n",
=======
    "\n",
    "    def step(self):\n",
    "        self.nature.grassland.apply(lambda c: c.grow())\n",
>>>>>>> bae733f9
    "        self.check_end()\n",
    "\n",
    "    def check_end(self):\n",
    "        \"\"\"Check if the model should stop.\"\"\"\n",
    "        # end model\n",
<<<<<<< HEAD
    "        if not self.agents.get(\"Sheep\"):\n",
    "            self.running = False\n",
    "        elif not self.agents.get(\"Wolf\"):\n",
    "            self.running = False\n",
    "        elif len(self.actors.select(\"Sheep\")) >= 400:\n",
    "            self.running = False"
=======
    "        if not self.agents.has(\"Sheep\"):\n",
    "            self.running = False\n",
    "        elif not self.agents.has(\"Wolf\"):\n",
    "            self.running = False\n",
    "        elif self.agents.has(\"Sheep\") >= 400:\n",
    "            self.running = False\n",
    "\n",
    "    @property\n",
    "    def n_grass(self):\n",
    "        \"\"\"Return the number of grass patches.\"\"\"\n",
    "        empty = self.nature.grassland.get_raster(\"empty\")\n",
    "        return empty.size - empty.sum()"
>>>>>>> bae733f9
   ]
  },
  {
   "cell_type": "markdown",
   "metadata": {},
   "source": [
    "## Simulations\n",
    "\n",
    "We are now able to run simulations. We instantiate a model to run for 100 steps. It will have a ratio of 4 sheep for every wolf. We keep the reproduction rates low. We will then plot the resulting evolution in the populations of wolves and sheep. "
   ]
  },
  {
   "cell_type": "code",
   "execution_count": 43,
   "metadata": {},
   "outputs": [
    {
<<<<<<< HEAD
     "ename": "UserWarning",
     "evalue": "No model reporters have been defined in the DataCollector, returning empty DataFrame.",
     "output_type": "error",
     "traceback": [
      "\u001b[1;31m---------------------------------------------------------------------------\u001b[0m",
      "\u001b[1;31mUserWarning\u001b[0m                               Traceback (most recent call last)",
      "Cell \u001b[1;32mIn[43], line 12\u001b[0m\n\u001b[0;32m      1\u001b[0m \u001b[38;5;66;03m# parameters={\u001b[39;00m\n\u001b[0;32m      2\u001b[0m \u001b[38;5;66;03m#     \"model\": {\"shape\": (20, 20), \"n_wolves\": 10, \"n_sheep\": 100, \"rep_rate\": 0.04},\u001b[39;00m\n\u001b[0;32m      3\u001b[0m \u001b[38;5;66;03m#     \"time\": {\"end\": 100},\u001b[39;00m\n\u001b[1;32m   (...)\u001b[0m\n\u001b[0;32m      9\u001b[0m \n\u001b[0;32m     10\u001b[0m \u001b[38;5;66;03m# model.run_model()\u001b[39;00m\n\u001b[1;32m---> 12\u001b[0m \u001b[43mmodel\u001b[49m\u001b[38;5;241;43m.\u001b[39;49m\u001b[43mdatacollector\u001b[49m\u001b[38;5;241;43m.\u001b[39;49m\u001b[43mget_model_vars_dataframe\u001b[49m\u001b[43m(\u001b[49m\u001b[43m)\u001b[49m\n",
      "File \u001b[1;32mc:\\Users\\Elias\\AppData\\Local\\pypoetry\\Cache\\virtualenvs\\abses-EXDRHGGY-py3.11\\Lib\\site-packages\\mesa\\datacollection.py:238\u001b[0m, in \u001b[0;36mDataCollector.get_model_vars_dataframe\u001b[1;34m(self)\u001b[0m\n\u001b[0;32m    236\u001b[0m \u001b[38;5;66;03m# Check if self.model_reporters dictionary is empty, if so raise warning\u001b[39;00m\n\u001b[0;32m    237\u001b[0m \u001b[38;5;28;01mif\u001b[39;00m \u001b[38;5;129;01mnot\u001b[39;00m \u001b[38;5;28mself\u001b[39m\u001b[38;5;241m.\u001b[39mmodel_reporters:\n\u001b[1;32m--> 238\u001b[0m     \u001b[38;5;28;01mraise\u001b[39;00m \u001b[38;5;167;01mUserWarning\u001b[39;00m(\n\u001b[0;32m    239\u001b[0m         \u001b[38;5;124m\"\u001b[39m\u001b[38;5;124mNo model reporters have been defined in the DataCollector, returning empty DataFrame.\u001b[39m\u001b[38;5;124m\"\u001b[39m\n\u001b[0;32m    240\u001b[0m     )\n\u001b[0;32m    242\u001b[0m \u001b[38;5;28;01mreturn\u001b[39;00m pd\u001b[38;5;241m.\u001b[39mDataFrame(\u001b[38;5;28mself\u001b[39m\u001b[38;5;241m.\u001b[39mmodel_vars)\n",
      "\u001b[1;31mUserWarning\u001b[0m: No model reporters have been defined in the DataCollector, returning empty DataFrame."
=======
     "name": "stderr",
     "output_type": "stream",
     "text": [
      "[2024-03-20 18:42:05][human          ] | Initializing a new Human Module...\n",
      "[2024-03-20 18:42:05][nature         ] | Initializing a new Base Nature module...\n",
      "[2024-03-20 18:42:05][main           ] | Setting up WolfSheepModel...\n",
      "[2024-03-20 18:42:05][nature         ] | Initializing a new Model Layer...\n",
      "[2024-03-20 18:42:05][nature         ] | Using rioxarray version: 0.13.4\n",
      "[2024-03-20 18:42:05][container      ] | Created 20 actors of breed Wolf\n",
      "[2024-03-20 18:42:05][container      ] | Created 80 actors of breed Sheep\n",
      "[2024-03-20 18:42:05][container      ] | Created 1 actors of breed Wolf\n",
      "[2024-03-20 18:42:05][container      ] | Created 1 actors of breed Wolf\n",
      "[2024-03-20 18:42:05][container      ] | Created 1 actors of breed Sheep\n",
      "[2024-03-20 18:42:05][container      ] | Created 1 actors of breed Sheep\n",
      "[2024-03-20 18:42:05][container      ] | Created 1 actors of breed Sheep\n",
      "[2024-03-20 18:42:05][container      ] | Created 1 actors of breed Sheep\n",
      "[2024-03-20 18:42:05][container      ] | Created 1 actors of breed Sheep\n",
      "[2024-03-20 18:42:05][container      ] | Created 1 actors of breed Sheep\n",
      "[2024-03-20 18:42:05][container      ] | Created 1 actors of breed Sheep\n",
      "[2024-03-20 18:42:05][container      ] | Created 1 actors of breed Sheep\n",
      "[2024-03-20 18:42:05][container      ] | Created 1 actors of breed Wolf\n",
      "[2024-03-20 18:42:05][container      ] | Created 1 actors of breed Sheep\n",
      "[2024-03-20 18:42:05][container      ] | Created 1 actors of breed Sheep\n",
      "[2024-03-20 18:42:05][container      ] | Created 1 actors of breed Sheep\n",
      "[2024-03-20 18:42:05][container      ] | Created 1 actors of breed Sheep\n",
      "[2024-03-20 18:42:05][container      ] | Created 1 actors of breed Sheep\n",
      "[2024-03-20 18:42:05][container      ] | Created 1 actors of breed Sheep\n",
      "[2024-03-20 18:42:05][container      ] | Created 1 actors of breed Sheep\n",
      "[2024-03-20 18:42:05][container      ] | Created 1 actors of breed Sheep\n",
      "[2024-03-20 18:42:05][container      ] | Created 1 actors of breed Sheep\n",
      "[2024-03-20 18:42:05][container      ] | Created 1 actors of breed Sheep\n",
      "[2024-03-20 18:42:05][container      ] | Created 1 actors of breed Sheep\n",
      "[2024-03-20 18:42:05][container      ] | Created 1 actors of breed Sheep\n",
      "[2024-03-20 18:42:05][container      ] | Created 1 actors of breed Sheep\n",
      "[2024-03-20 18:42:05][container      ] | Created 1 actors of breed Sheep\n",
      "[2024-03-20 18:42:05][container      ] | Created 1 actors of breed Sheep\n",
      "[2024-03-20 18:42:05][container      ] | Created 1 actors of breed Sheep\n",
      "[2024-03-20 18:42:05][container      ] | Created 1 actors of breed Sheep\n",
      "[2024-03-20 18:42:05][container      ] | Created 1 actors of breed Sheep\n",
      "[2024-03-20 18:42:05][container      ] | Created 1 actors of breed Sheep\n",
      "[2024-03-20 18:42:05][container      ] | Created 1 actors of breed Sheep\n",
      "[2024-03-20 18:42:05][container      ] | Created 1 actors of breed Wolf\n",
      "[2024-03-20 18:42:05][container      ] | Created 1 actors of breed Sheep\n",
      "[2024-03-20 18:42:05][container      ] | Created 1 actors of breed Sheep\n",
      "[2024-03-20 18:42:05][container      ] | Created 1 actors of breed Sheep\n",
      "[2024-03-20 18:42:05][container      ] | Created 1 actors of breed Sheep\n",
      "[2024-03-20 18:42:05][container      ] | Created 1 actors of breed Sheep\n",
      "[2024-03-20 18:42:05][container      ] | Created 1 actors of breed Sheep\n",
      "[2024-03-20 18:42:05][container      ] | Created 1 actors of breed Sheep\n",
      "[2024-03-20 18:42:05][container      ] | Created 1 actors of breed Sheep\n",
      "[2024-03-20 18:42:05][container      ] | Created 1 actors of breed Sheep\n",
      "[2024-03-20 18:42:05][container      ] | Created 1 actors of breed Sheep\n",
      "[2024-03-20 18:42:05][container      ] | Created 1 actors of breed Sheep\n",
      "[2024-03-20 18:42:05][container      ] | Created 1 actors of breed Sheep\n",
      "[2024-03-20 18:42:05][container      ] | Created 1 actors of breed Sheep\n",
      "[2024-03-20 18:42:05][container      ] | Created 1 actors of breed Wolf\n",
      "[2024-03-20 18:42:05][container      ] | Created 1 actors of breed Sheep\n",
      "[2024-03-20 18:42:05][container      ] | Created 1 actors of breed Sheep\n",
      "[2024-03-20 18:42:05][container      ] | Created 1 actors of breed Sheep\n",
      "[2024-03-20 18:42:05][container      ] | Created 1 actors of breed Sheep\n",
      "[2024-03-20 18:42:05][container      ] | Created 1 actors of breed Sheep\n",
      "[2024-03-20 18:42:05][container      ] | Created 1 actors of breed Sheep\n",
      "[2024-03-20 18:42:05][container      ] | Created 1 actors of breed Wolf\n",
      "[2024-03-20 18:42:05][container      ] | Created 1 actors of breed Sheep\n",
      "[2024-03-20 18:42:05][container      ] | Created 1 actors of breed Sheep\n",
      "[2024-03-20 18:42:05][container      ] | Created 1 actors of breed Wolf\n",
      "[2024-03-20 18:42:05][container      ] | Created 1 actors of breed Sheep\n",
      "[2024-03-20 18:42:05][container      ] | Created 1 actors of breed Sheep\n",
      "[2024-03-20 18:42:05][container      ] | Created 1 actors of breed Sheep\n",
      "[2024-03-20 18:42:05][container      ] | Created 1 actors of breed Wolf\n",
      "[2024-03-20 18:42:05][container      ] | Created 1 actors of breed Sheep\n",
      "[2024-03-20 18:42:05][container      ] | Created 1 actors of breed Sheep\n",
      "[2024-03-20 18:42:05][container      ] | Created 1 actors of breed Sheep\n",
      "[2024-03-20 18:42:05][container      ] | Created 1 actors of breed Sheep\n",
      "[2024-03-20 18:42:05][container      ] | Created 1 actors of breed Sheep\n",
      "[2024-03-20 18:42:05][container      ] | Created 1 actors of breed Wolf\n",
      "[2024-03-20 18:42:05][container      ] | Created 1 actors of breed Wolf\n",
      "[2024-03-20 18:42:05][container      ] | Created 1 actors of breed Wolf\n",
      "[2024-03-20 18:42:05][main           ] | Ending WolfSheepModel\n"
>>>>>>> bae733f9
     ]
    }
   ],
   "source": [
    "parameters = {\n",
<<<<<<< HEAD
    "    \"model\": {\n",
    "        \"shape\": (20, 20),\n",
    "        \"n_wolves\": 10,\n",
    "        \"n_sheep\": 100,\n",
    "        \"rep_rate\": 0.04,\n",
    "    },\n",
    "    \"reports\": {},\n",
    "    \"time\": {\"end\": 100},\n",
    "}\n",
    "\n",
    "# model = WolfSheepModel(\n",
    "#     parameters=parameters\n",
    "# )\n",
    "\n",
    "# model.run_model()"
=======
    "    \"time\": {\"end\": 100},\n",
    "    \"reports\": {\n",
    "        \"model\": {\n",
    "            \"n_sheep\": ':lambda x: x.agents.has(\"Sheep\")',\n",
    "            \"n_wolves\": ':lambda x: x.agents.has(\"Wolf\")',\n",
    "            \"n_grass\": \":lambda x: x.n_grass\",\n",
    "        }\n",
    "    },\n",
    "    \"model\": {\n",
    "        \"shape\": (10, 10),\n",
    "        \"n_sheep\": 80,\n",
    "        \"n_wolves\": 20,\n",
    "    },\n",
    "    \"wolf\": {\"rep_rate\": 0.05},\n",
    "    \"sheep\": {\"rep_rate\": 0.10},\n",
    "}\n",
    "\n",
    "model = WolfSheepModel(parameters=parameters)\n",
    "model.run_model()"
>>>>>>> bae733f9
   ]
  },
  {
   "cell_type": "code",
   "execution_count": null,
   "metadata": {},
   "outputs": [],
   "source": []
  },
  {
   "cell_type": "code",
   "execution_count": null,
   "metadata": {},
   "outputs": [],
   "source": []
  },
  {
   "cell_type": "markdown",
   "metadata": {},
   "source": [
    "In this single run, the results show diverging populations. At first, the sheep population declines and the wolf population increases. Then, the wolf population declines and the sheep population increases. All wolves disappear and the sheep population reaches the carrying capacity of the environment."
   ]
  },
  {
   "cell_type": "code",
   "execution_count": null,
   "metadata": {},
   "outputs": [
    {
     "data": {
      "text/plain": [
       "<Axes: >"
      ]
     },
     "execution_count": 7,
     "metadata": {},
     "output_type": "execute_result"
    },
    {
     "data": {
      "image/png": "iVBORw0KGgoAAAANSUhEUgAAAigAAAGdCAYAAAA44ojeAAAAOXRFWHRTb2Z0d2FyZQBNYXRwbG90bGliIHZlcnNpb24zLjguMiwgaHR0cHM6Ly9tYXRwbG90bGliLm9yZy8g+/7EAAAACXBIWXMAAA9hAAAPYQGoP6dpAABZ1klEQVR4nO3dd3hUddrG8e/MpPdGmhAITUJv0gLCrii6Nuy4uHaxgIjY115RfGUVVwV0RXalWMHuLqJ0CEiT3jukk95nzvvHkEAgQAKTnElyf65rriRnzpx5MoHMnV+1GIZhICIiIuJGrGYXICIiInIiBRQRERFxOwooIiIi4nYUUERERMTtKKCIiIiI21FAEREREbejgCIiIiJuRwFFRERE3I6H2QWcDYfDwaFDhwgMDMRisZhdjoiIiFSDYRjk5uYSGxuL1Xr6NpJ6GVAOHTpEs2bNzC5DREREzsL+/ftp2rTpac+plwElMDAQcH6DQUFBJlcjIiIi1ZGTk0OzZs0q3sdPp14GlPJunaCgIAUUERGReqY6wzM0SFZERETcjgKKiIiIuB0FFBEREXE7CigiIiLidhRQRERExO0ooIiIiIjbqXFAWbhwIVdeeSWxsbFYLBbmzJlT6X7DMHjuueeIiYnB19eXwYMHs3379krnZGZmMnz4cIKCgggJCeGuu+4iLy/vnL4RERERaThqHFDy8/Pp0qUL7733XpX3jx8/nokTJzJp0iSSkpLw9/dnyJAhFBUVVZwzfPhwNm7cyNy5c/n+++9ZuHAhI0aMOPvvQkRERBoUi2EYxlk/2GJh9uzZDB06FHC2nsTGxvLII4/w6KOPApCdnU1UVBSffPIJw4YNY/PmzbRv356VK1fSs2dPAH7++Wf+8pe/cODAAWJjY8/4vDk5OQQHB5Odna2F2kREROqJmrx/u3QMyu7du0lOTmbw4MEVx4KDg+nduzfLli0DYNmyZYSEhFSEE4DBgwdjtVpJSkqq8rrFxcXk5ORUuomIiEjD5dKAkpycDEBUVFSl41FRURX3JScnExkZWel+Dw8PwsLCKs450bhx4wgODq64aaNAERGRhq1ezOJ56qmnyM7Orrjt37/f7JJERESkFrl0s8Do6GgAUlJSiImJqTiekpJC165dK85JTU2t9LiysjIyMzMrHn8ib29vvL29XVlqlf5I+4Nvd35LuG844T7hJ3308/Sr9RpERETExQElPj6e6Oho5s2bVxFIcnJySEpK4v777wegb9++ZGVlsWrVKnr06AHAr7/+isPhoHfv3q4sp8Y2Z2zms62fnfJ+Pw+/U4aXcN9wInwjKj5XmBERETl7NQ4oeXl57Nixo+Lr3bt3s3btWsLCwoiLi2PMmDG88sortGnThvj4eJ599lliY2MrZvokJCRw6aWXcs899zBp0iRKS0sZNWoUw4YNq9YMntrUPrw9IzqPIKMwg4yiDDILM8koyiCjMIMiexEFZQUU5BawP/fMXUy+Hr6E+YSdMsAc/9Hf079aW0+LiIg0FjWeZjx//nz+9Kc/nXT8tttu45NPPsEwDJ5//nmmTJlCVlYW/fv35/3336dt27YV52ZmZjJq1Ci+++47rFYr1113HRMnTiQgIKBaNdT1NGPDMMgvza8IKyd9LMwgvSidjMIMMosyKSwrrNH1vW3ehPs4A0yYb9hpW2gCPAMUZkREpF6qyfv3Oa2DYhZ3XweloLTgpCCTXpheZbgpKCuo0bW9rF6Vw0tVXU5HPw/yClKYERERt1GT92+XjkERJz9PP/w8/WgWdObp0AWlBadsmcksyqwUcPJL8ylxlHA4/zCH8w+f8dqeVs+TupmO/xjhG3EszHgHYbXUi0ldIiLSCCigmKwizASeOcwUlRVV6lYq/zy9MP2kUJNbmkupo5SUghRSClLOeG0Pi0dFmDmxm+n4IBPuG06Id4jCjIiI1CoFlHrEx8OH8wLO47yA8854brG9uGKQ76m6l8o/5pTkUGaUkVqYSmph6hmvbbPYCPUJrTLEnNhiE+odis1qc8W3LyIijYgCSgPlbfMmJiCGmICYM55bYi+p1J10qtaZjKIMsouzsRt20gvTSS9MhyOnv7bVYiXEO6TqGUwnDAAO8Q7Bw6p/kiIiooAigJfNi2j/aKL9q14o73il9lJnmDnFAODjp2ZnFWfhMBxkFmWSWZR5xmtbsBDqE1rluJkTu5lCfULxtHq64tsXERE3pIBSDxw4UsC+zAL6tgw3fVaOp82TKP8oovyjznhumaOMI0VHTtkac/zHI0VHMDAqwsyOrB1nvH6Id0i1ZjOF+4TjaVOYERGpTxRQ3JhhGHz++35e+HYThaV27h3YkicvbWd6SKkuD6sHTfya0MSvyRnPtTvsHCk+ctIA4Ko+ZhZl4jAcZBVnkVWcxc7snWe8frB38CnXlzlxDI2XzcsV376IiJwDBRQ3lV1Yyt+/Xs8P649NJ568YBcY8ORl9SekVJfNaiPCN4II34gznlseTk43+DezMLNiVlOZUUZ2cTbZxdnsyt51xusHegWedhuD41tovG21v0eUiEhjpIDihn7fk8lDs9ZyMKsQD6uFRy45Hz8vG89/u5HJC3fhMAz+/peEBhdSqstqsRLmE0aYTxiEnv5ch+Eguzj7lEGm0viZokzKHGXkluSSW5LLnpw9Z6wlwDPg9N1Lx4UbHw8f17wAIiK1zGE4KHWUmvpHmAKKGymzO/jnbzuYOG87DgOah/vxzrBudG0WAoDVauHZORv4cNFuHAY8c3njDSnVZbVYCfUJJdQnlNa0Pu25hmGQU5Jz2llMx38sdZSSV5pHXmkee3P2nrEWf0//U3czaedsEalllbrST7EgaPnnR4qOcEvCLTx6waOm1auA4iYOZhUyZtYaVu5xztu9ttt5vDS0IwHex35Ef+vTHKsFnp69gX8t3o1hwLNXKKS4isViIdg7mGDvYFrS8rTnGoZBbmnuyd1Mp/gPX+IoIb80n/zSfPbl7jtjLb4evmfsXqrYOdvDT/8GRBqpMkcZWcVZJ+0LV+VkhOIjOAxHta+dXpRei5WfmQKKG/hx/WGe/OoPcorKCPD24JWhHRnarerF2Ib3bo4FC3+fvZ6Pl+zGYRg8f2V7vUHVMYvFQpBXEEFeQbQMPnOYySvNO+06MyfunF1YVsiBvAMcyDtwxlqq2jn7VFO0tXO2iPsrdZQ6Z0CeYW2qzKLMihmQ1XW65RxO/IMo1OcMfei1TAHFRAUlZbz03SZmrdwPQJdmIUwc1pXm4f6nfdxfe8dhtcCTX6/nk6V7ABRS3JjFYiHQK5BAr0BaBLc47bmGYVBQVlBlk2tVfxUVlhVSWFbIwbyDHMw7eMZaynfOLv+FFOYbhs2ilX5FzGJgkF+aX2nl76zirBpdo3xBzEp/lJyi+zjUJ7TeLIhZP6psgDYczGb0rDXsSsvHYoH7B7bi4Yvb4mmr3h43w3rFYTkupDgMgxev6qCQUs9ZLBb8Pf3x9/QnLijujOdXtXP2qf7aKigroNhezKH8QxzKP1QH342InK3yyQDVGbfWULcUUUCpY4Zh8PGSPbzx0xZK7A6igrz5x41d6df6zNNrT3TTBXFYsPDE13/w72V7cRgGL13VEatVIaWxqMnO2YVlhSeFmCNFNeuTFhHX8/XwrXLrj8a+KasCSh1Kyy3msS/XMX9rGgCDE6IYf31nwvzPfmGwGy9ohsUCj3/1B58u34dhwMtXK6TIyXw9fGka2JSmgU3NLkVE5IwUUOrIgm1pPPL5OtLzivH2sPLM5Qnc0qe5S7pkbujZDIvFwmNfrmN60j4M4BWFFBERqccUUGpZcZmdN3/eykeLdwPQNiqAd2/uzvnRgS59nut7NMVqgUe+WMeMpH0YhsGrQzsppIiISL2kgFKLdqXlMXrWGjYczAHg1r7N+ftfEvDxrJ3BTNd2b4rFAo98vo6ZK/ZjGPDaNQopIiJS/yig1ALDMPhi1QFe+HYjBSV2Qv08GX99Fy5uf+YdgM/VNd2aYrVYePiztcxauR+HYfD6tZ0VUkREpF5RQHGx7MJS/j57PT/84dzkr2/LcP5xU1eig+tuH5aruzoXeXv4s7V8/vsBHAa8cV1nbAopIiJSTyiguNCqvZmMnunc5M9mtTD24rbcN7CVKcHg6q7nYbVYGPPZWr5cdQDDgPHXK6SIiEj9oIDiAnaHwT9/3cHEX7djdxjEhfnxzrCudIszd5ngK7vEYrHAQ7PW8tXqAxgYvHl9F4UUERFxewoo5+hgViEPz1rLij2ZAFzT7TxeuroDgT6eJlfmdEXnWCxYGD1rDV+vPohhwP/doJAiIiLuTQHlHPy0/jBPHN3kz9/LxstDO3Jtd/dbBOvyzjFYLfDgzDXMXnMQwzB468auCikiIuK2FFDOQkFJGS9/v4mZK2q2yZ+ZLusUwz8tMGrGGuasPYQBvHVDFzyqufePiIhIXdK7Uw1tOpTDle8uZuaK/c5N/ga14sv7+rp1OCl3accY/vnX7nhYLXyz9hAPf76OMrv2YREREfejgFJNhmHw8eLdDH1vCTvT8okM9ObTu3rzxKXtqr0DsTu4tGM07w/vjqfNwnfrDjHms7UKKSIi4nbqzzuridLzirnzk5W89P0mSuwOBidE8vOYC0k8ix2I3cElHaJ5f3gPPG0Wvv/jMA/NWkupQoqIiLgRBZQzWLgtjcveWcRvW9Pw8rDy0tUd+PDWnue0A7E7uLh9FB8cDSk/rD/MQ7PWKKSIiIjbUEA5hZIyB6/9uJlbP15BWm4xbaMC+HZUIrf2beGSHYjdweD2UUy6pQdeNis/rk9m9EyFFBERcQ8KKFXYnZ7PdR8sZcrCXQDc0ieOb0f1p110kMmVud5FCVFM/pszpPy0IZlRM1ZTUqaQIiIi5lJAOY5hGHzx+34un7iI9QezCfHzZPLfevDK0E61tgOxO/hTu0gm39oDLw8r/92YopAiIiKmU0A5zv/9byuPffkHBSV2+rQM46eHBjCkQ7TZZdWJP50fyZS/OUPK/zalMFIhRURETKSAcpwrOsfi52XjsSHnM/3uPsQE+5pdUp0adH4kH97aEy8PK3M3pfDA9FUUl9nNLktERBohi2EYhtlF1FROTg7BwcFkZ2cTFOTacSGZ+SX1fobOuVq4LY17/v07xWUOLmoXyfu3dMfbo+F2cYmISN2oyfu3WlBO0NjDCcCFbZvwr9suwNvDyrwtqdz/6Wq1pIiISJ1SQJEq9W8Twce3X4CPp5Vft6Ry339WUVSqkCIiInVDAUVOKbF1BB/f5gwpv21N416FFBERqSMKKHJa/VpHMPX2Xvh62liwLY0RCikiIlIHFFDkjPq2CmfqHRfg62mrGECrkCIiIrVJAUWqpU/LcD654wL8vGws2p7O3dN+p7BEIUVERGqHAopUW++W4XxyRy/8vGws3pHO3f9eqZAiIiK1QgFFaqRXfBjT7uyFv5eNJTsyuOLdRXy+cr+mIYuIiEtpoTY5K7/vyeSuab+TXVgKQJNAb27r25zhvZsTqrVkRESkCjV5/1ZAkbOWU1TKrBX7+HjxHpJzigDw9bRxY8+m3Nk/nubh/iZXKCIi7kQBRepUqd3BD38cZsrCXWw6nAOAxQKXdojmngtb0j0u1OQKRUTEHSigiCkMw2Dpzgw+XLSL+VvTKo73aB7KPQNacnH7KGxWi4kVioiImRRQxHTbUnL5aNEu5qw5RIndAUCLcD/u6h/P9T2a4eulzQdFRBobBRRxG6k5RUxbtodPl++rGFAb6ufJLX2ac2vfFjQJ9Da5QhERqSsKKOJ2CkrK+OL3A3y0eBf7MwsB8PKwck3X87h7QDxtogJNrlBERGqbAoq4LbvD4H8bk5myaBdr9mVVHP9zu0juHhBP35bhWCwapyIi0hApoEi9sGpvJlMW7uJ/m1Io/1fY8bwg7hnQkr90isHTpnUERUQaEgUUqVd2p+fz8eLdfLFqP0WlzgG1scE+3Nk/npsuaEagj6fJFYqIiCsooEi9lJlfwqfL9/LvZXtIzysBINDbg5t7x3F7vxbEhviaXKGIiJwLBRSp14pK7cxZc5APF+1iZ1o+AB5WC1d0juHuAS3peF6wyRWKiMjZUECRBsHhMJi/LZUpC3exfFdmxfF+rcK558KWDGrbRANqRUTqkZq8f7t8FKLdbufZZ58lPj4eX19fWrVqxcsvv8zxOcgwDJ577jliYmLw9fVl8ODBbN++3dWlSD1ntVr4c7soZo3oy3ej+nNVl1hsVgtLd2Zwx9SVDHl7oXZSFhFpoFweUN544w0++OAD/vnPf7J582beeOMNxo8fz7vvvltxzvjx45k4cSKTJk0iKSkJf39/hgwZQlFRkavLkQaiU9NgJt7cjQWPDeLu/vH4e9nYlpLH41/9Qf83fuOfv27nSH6J2WWKiIiLuLyL54orriAqKop//etfFceuu+46fH19+fTTTzEMg9jYWB555BEeffRRALKzs4mKiuKTTz5h2LBhZ3wOdfFIdqFzJ+WpS7STsohIfWFqF0+/fv2YN28e27ZtA2DdunUsXryYyy67DIDdu3eTnJzM4MGDKx4THBxM7969WbZsWZXXLC4uJicnp9JNGrdgX0/uHdiKhY//iX/c1IX2MUEUltqZtmwvgycsYM2+I2aXKCIi58DD1Rd88sknycnJoV27dthsNux2O6+++irDhw8HIDk5GYCoqKhKj4uKiqq470Tjxo3jxRdfdHWp0gB4eVi5pltThnY9j6U7M3jj5y38cSCbL1YdoFtcqNnliYjIWXJ5C8rnn3/O9OnTmTFjBqtXr2batGn83//9H9OmTTvraz711FNkZ2dX3Pbv3+/CiqUhsFgsJLaO4KGL2gCweHu6yRWJiMi5cHkLymOPPcaTTz5ZMZakU6dO7N27l3HjxnHbbbcRHR0NQEpKCjExMRWPS0lJoWvXrlVe09vbG29v7XorZ9a7ZTgeVgv7MgvYl1FAXLif2SWJiMhZcHkLSkFBAVZr5cvabDYcDucS5vHx8URHRzNv3ryK+3NyckhKSqJv376uLkcamQBvD7of7dpZtCPN5GpERORsuTygXHnllbz66qv88MMP7Nmzh9mzZzNhwgSuueYawNkUP2bMGF555RW+/fZb1q9fz6233kpsbCxDhw51dTnSCPVvEwGom0dEpD5zeRfPu+++y7PPPssDDzxAamoqsbGx3HvvvTz33HMV5zz++OPk5+czYsQIsrKy6N+/Pz///DM+Pj6uLkcaof5tIpgwdxtLdqRjdxjYrFptVkSkvtFS99LglNkddHt5LrlFZcx+oJ9m84iIuAlT10ERMZuHzUq/VuGAunlEROorBRRpkAa0aQLAoh0KKCIi9ZECijRIA44OlF2z7wj5xWUmVyMiIjWlgCINUvNwf5qF+VJqN0janWF2OSIiUkMKKNJg9W99tJtH41BEROodBRRpsAZoPRQRkXpLAUUarH6twrFYYHtqHoezC80uR0REakABRRqsED8vOp8XDKgVRUSkvlFAkQatYtl7TTcWEalXFFCkQStfD2XJjnQcjnq3aLKISKOlgCINWve4UPy8bKTnlbAlOdfsckREpJoUUKRB8/Kw0js+DIDFO9JMrkZERKpLAUUavP5ttB6KiEh9o4AiDV75eigrdmdSVGo3uRoREakOBRRp8NpEBhAV5E1xmYPf9xwxuxwREakGBRRp8CwWC4mtna0oizQORUSkXlBAkUbhwqPjULRgm4hI/aCAIo1CeQvKxkM5ZOQVm1yNiIiciQKKNApNAr1pFx0IwJKdGSZXIyIiZ6KAIo3Gsd2NNQ5FRMTdKaBIo9H/uHEohqFl70VE3JkCijQavVqE4WWzcii7iF3p+WaXIyIip6GAIo2Gr5eNni1CAVi0Td08IiLuTAFFGpX+5eNQdmi6sYiIO1NAkUalfD2U5bsyKbU7TK5GRERORQFFGpX2MUGE+XuRV1zG2v1ZZpcjIiKnoIAijYrVaqFfq3BAuxuLiLgzBRRpdLQeioiI+1NAkUanfD2UdQeyySkqNbkaERGpigKKNDrnhfjSMsIfu8NgmZa9FxFxSwoo0iiVTzdepG4eERG3pIAijdKA45a9FxER96OAIo1Sn5Zh2KwW9mQUsD+zwOxyRETkBAoo0igF+njSrVkIoFVlRUTckQKKNFoVy96rm0dExO0ooEijVb4eypKd6dgdhsnViIjI8RRQpNHq0jSEQG8PsgpK2Xgo2+xyRETkOAoo0mh52Kz00bL3IiJuSQFFGrUBWg9FRMQtKaBIo1a+HsqqvUcoKCkzuRoRESmngCKNWotwP84L8aXUbpC0O9PsckRE5CgFFGnULBbLcbsbaxyKiIi7UECRRk/roYiIuB8FFGn0EltFYLHA1pRcUnOKzC5HRERQQBEh1N+LjrHBgJa9FxFxFwooIhzr5tF6KCIi7kEBRYRj66Es3pGOYWjZexERsymgiAA9mofi62kjLbeYrSm5ZpcjItLoKaCIAN4eNnrFhwGazSMi4g4UUESOGqBxKCIibkMBReSo8oGySbszKC6zm1yNiEjjpoAictT5UYE0CfSmqNTBqr1HzC5HRKRRU0AROcpisdC/tVaVFRFxBwooIscpDygahyIiYi4FFJHjlA+U3XAomyP5JSZXIyLSeCmgiBwnMsiH86MCMQxYslOtKCIiZlFAETmBdjcWETFfrQSUgwcPcssttxAeHo6vry+dOnXi999/r7jfMAyee+45YmJi8PX1ZfDgwWzfvr02ShGpseP35dGy9yIi5nB5QDly5AiJiYl4enry008/sWnTJt566y1CQ0Mrzhk/fjwTJ05k0qRJJCUl4e/vz5AhQygq0lb3Yr7e8WF42awczCpkT0aB2eWIiDRKHq6+4BtvvEGzZs2YOnVqxbH4+PiKzw3D4O233+aZZ57h6quvBuDf//43UVFRzJkzh2HDhrm6JJEa8fPyoHvzEJbvymTx9jTiI/zNLklEpNFxeQvKt99+S8+ePbnhhhuIjIykW7dufPjhhxX37969m+TkZAYPHlxxLDg4mN69e7Ns2bIqr1lcXExOTk6lm0htGtCmCQALNQ5FRMQULg8ou3bt4oMPPqBNmzb897//5f7772f06NFMmzYNgOTkZACioqIqPS4qKqrivhONGzeO4ODgiluzZs1cXbZIJeXroSzfmUGZ3WFyNSIijY/LA4rD4aB79+689tprdOvWjREjRnDPPfcwadKks77mU089RXZ2dsVt//79LqxY5GQdzwsmxM+T3OIy1h3IMrscEZFGx+UBJSYmhvbt21c6lpCQwL59+wCIjo4GICUlpdI5KSkpFfedyNvbm6CgoEo3kdpks1pIbKVVZUVEzOLygJKYmMjWrVsrHdu2bRvNmzcHnANmo6OjmTdvXsX9OTk5JCUl0bdvX1eXI3LWtB6KiIh5XD6L5+GHH6Zfv3689tpr3HjjjaxYsYIpU6YwZcoUwLkh25gxY3jllVdo06YN8fHxPPvss8TGxjJ06FBXlyNy1srHoazZn0VuUSmBPp4mVyQi0ni4PKBccMEFzJ49m6eeeoqXXnqJ+Ph43n77bYYPH15xzuOPP05+fj4jRowgKyuL/v378/PPP+Pj4+PqckTOWrMwP1qE+7Eno4DluzK5uH3UmR8kIiIuYTHq4VKZOTk5BAcHk52drfEoUquembOeT5fv47a+zXnx6o5mlyMiUq/V5P1be/GInEb/1s71UDRQVkSkbimgiJxG31bh2KwWdqXnczCr0OxyREQaDQUUkdMI9vWkS9NgABZvTzO5GhGRxkMBReQM+rdRN4+ISF1TQBE5gwFH10NZujMDh6PejSkXEamXFFBEzqBrsxACvD3IzC9h02FtVCkiUhcUUETOwNNmpU/LMEDdPCIidUUBRaQayleVXbxDA2VFROqCAopINZQPlF25+wiFJXaTqxERafgUUESqoVUTf2KDfSixO1ixJ9PsckREGjwFFJFqsFgsx+1urG4eEZHapoAiUk1aD0VEpO4ooIhUU2KrcAC2JOeSlltscjUiIg2bAopINYUHeNMh1rn75pIdakUREalNCigiNVA+DkXdPCIitUsBRaQGBrR2jkNZvCMNw9Cy9yIitUUBRaQGerYIxdvDSkpOMdtT88wuR0SkwVJAEakBH08bveK17L2ISG1TQBGpoQFaD0VEpNYpoIjUUP+j41CSdmdSUuYwuRoRkYZJAUWkhtpFBxIR4EVBiZ3V+46YXY6ISIOkgCJSQ1arhcTy3Y01DkVEpFYooIichf5HA8oiLdgmIlIrFFBEzsKAo/vy/HEgi6yCEpOrERFpeBRQRM5CdLAPbSIDMAxYujPD7HJERBocBRSRs6Rl70VEao8CishZqlgPZYfWQxERcTUFFJGz1Ds+HE+bhf2ZhezNyDe7HBGRBkUBReQs+Xt70C0uFFA3j4iIqymgiJyDAVoPRUSkViigiJyD8oGyS3emU2bXsvciIq6igCJyDjo3DSHIx4OcojL+OJhtdjkiIg2GAorIObBp2XsRkVqhgCJyjsq7eRRQRERcRwFF5BwNaO1c9n71viPkFZeZXI2ISMOggCJyjuLC/YgL86PMYZC0S8vei4i4ggKKiAto2XsREddSQBFxgYr1UHYooIiIuIICiogL9GsVgdUCO1LzOJxdaHY5IiL1ngKKiAsE+3nSuWkIoG4eERFXUEARcZEBmm4sIuIyCigiLtL/6DiUJTvScTgMk6sREanfFFBEXKRbXCh+XjYy8kvYnJxjdjkiIvWaAoqIi3h5WOnTMhxQN4+IyLlSQBFxof6abiwi4hIKKCIuVD5QdsXuTIpK7SZXIyJSfymgiLhQ68gAooN8KC5z8PueI2aXIyJSbymgiLiQxWI5btn7NJOrERGpvxRQRFxsgPblERE5ZwooIi6WeHSg7KbDOaTnFZtcjYhI/aSAIuJiEQHeJMQEAc5F20REpOYUUERqgZa9FxE5NwooIrXg+PVQDEPL3ouI1JQCikgt6BUfhpeHlcPZRexMyze7HBGRekcBRaQW+Hja6NUiDNB0YxGRs6GAIlJL+msciojIWVNAEakl5eNQlu/KoNTuMLkaEZH6pdYDyuuvv47FYmHMmDEVx4qKihg5ciTh4eEEBARw3XXXkZKSUtuliNSp9jFBhPt7kV9iZ82+LLPLERGpV2o1oKxcuZLJkyfTuXPnSscffvhhvvvuO7744gsWLFjAoUOHuPbaa2uzFJE6Z7Va6Fc+m0fjUEREaqTWAkpeXh7Dhw/nww8/JDQ0tOJ4dnY2//rXv5gwYQJ//vOf6dGjB1OnTmXp0qUsX768tsoRMcWAowFlkRZsExGpkVoLKCNHjuTyyy9n8ODBlY6vWrWK0tLSSsfbtWtHXFwcy5Ytq/JaxcXF5OTkVLqJ1AflA2XX7c8iu7DU5GpEROqPWgkos2bNYvXq1YwbN+6k+5KTk/Hy8iIkJKTS8aioKJKTk6u83rhx4wgODq64NWvWrDbKFnG52BBfWjXxx2HAsp0ZZpcjIlJvuDyg7N+/n4ceeojp06fj4+Pjkms+9dRTZGdnV9z279/vkuuK1IUBbZoAWg9FRKQmXB5QVq1aRWpqKt27d8fDwwMPDw8WLFjAxIkT8fDwICoqipKSErKysio9LiUlhejo6Cqv6e3tTVBQUKWbSH1RPt34ty2pZBeom0dEpDpcHlAuuugi1q9fz9q1aytuPXv2ZPjw4RWfe3p6Mm/evIrHbN26lX379tG3b19XlyNiur6twgnz9+JQdhE3Tl5GcnaR2SWJiLg9D1dfMDAwkI4dO1Y65u/vT3h4eMXxu+66i7FjxxIWFkZQUBAPPvggffv2pU+fPq4uR8R0/t4eTL+7N7d9vIKtKblc98FSpt3Zi9aRAWaXJiLitkxZSfYf//gHV1xxBddddx0XXngh0dHRfP3112aUIlInEmKC+Or+frSM8OdgViHXT1rK6n1HzC5LRMRtWYx6uBd8Tk4OwcHBZGdnazyK1CsZecXcOe131u3PwsfTyvvDu/PndlFmlyUiUidq8v6tvXhE6lB4gDcz7+nNwLZNKCp1cM+/V/HF75qVJiJyIgUUkTrm5+XBR7f15Nru52F3GDz25R98MH8n9bAxU0Sk1iigiJjA02blrRu6cO/AlgC88fMWXvp+Ew6HQoqICCigiJjGYrHw1GUJPHN5AgBTl+zhoc/WUlxmN7kyERHzKaCImOzuAS15Z1hXPG0Wvlt3iDs/WUlukRZ0E5HGTQFFxA1c3fU8/nXbBfh52ViyI4NhU5aTlltsdlkiIqZRQBFxExe2bcKsEX0I9/di46Ecrp+0lL0Z+WaXJSJiCgUUETfSuWkIX97fj2ZhvuzNKOC6D5ay4WC22WWJiNQ5BRQRNxMf4c9X9/ejfUwQ6Xkl3DR5GYu3p5tdlohInVJAEXFDkYE+fHZvH/q1Cie/xM4dn6zg23WHzC5LRKTOKKCIuKlAH0+m3nEBl3eOodRuMHrmGj5evNvsskRE6oQCiogb8/aw8e6wbtzerwUAL32/iTd+3qJVZ0WkwVNAEXFzVquF569sz2NDzgfgg/k7efSLPyi1O0yuTESk9iigiNQDFouFkX9qzfjrO2OzWvhq9QFG/Pt3CkrKzC5NRKRWKKCI1CM39mzGlL/1wMfTym9b0/jrh0lk5peYXZaIiMspoIjUMxclRDH97j6E+Hmydn8W109ayoEjBWaXJSLiUgooIvVQj+ahfHlfX2KDfdiVls91HyxlS3KO2WWJiLiMAopIPdU6MpCvHuhH26gAUnKKuWHSMpJ2ZZhdloiISyigiNRjMcG+fHFvPy5oEUpuURl/+3gFP29INrssEZFzpoAiUs8F+3nyn7t6c3H7KErKHDwwfRXTk/aaXZaIyDlRQBFpAHw8bXwwvDs392qGw4CnZ2/g7V+2aUE3Eam3FFBEGggPm5XXrunE6IvaAPD2L9t5es4G7A6FFBGpfxRQRBoQi8XC2Ivb8vLQjlgsMCNpHw9MX0VRqd3s0kREakQBRaQB+luf5rz/1+542az8d2MKt/5rBdmFpWaXJSJSbQooIg3UZZ1i+PddvQj09mDFnkxumryM5Owis8sSEakWBRSRBqxPy3A+v68vkYHebEnO5boPlrIjNc/sskREzkgBRaSBS4gJ4qv7+9Eywp+DWYXcMGkpq/cdMbssEZHTUkARaQSahfnxxX196dIshCMFpfz1w+X8tiXV7LJERE5JAUWkkQgP8GbmPb0Z2LYJRaUO7v7373y56oDZZYmIVEkBRaQR8fPy4KPbenJt9/OwOwwe/WIdL363kfziMrNLExGpRAFFpJHxtFl564Yu3DuwJQBTl+zhkn8s5NctKSZXJiJyjAKKSCNksVh46rIEpt3Zi2ZhvhzMKuTOT35n5IzVpOZqKrKImE8BRaQRG9i2Cf8bM5B7B7bEZrXwwx+HueitBcxI2odDS+SLiIkUUEQaOV8vG09dlsC3oxLp3DSY3KIy/j57PTdNWcaO1FyzyxORRkoBRUQA6BAbzOwHEnnuivb4edlYuecIl72ziH/M3UZxmfbyEZG6pYAiIhVsVgt39o9n7tiBXNQuklK7wTvztnPZO4tI2pVhdnki0ogooIjISc4L8eWj23ry3l+7ExHgza60fG6aspwnv/qD7AJtOigitU8BRUSqZLFYuLxzDPPGDuTmXnEAzFq5n4smLOC7dYcwDA2iFZHao4AiIqcV7OfJuGs78cV9fWkdGUB6XjEPzlzDnZ+s5MCRArPLE5EGSgFFRKrlghZh/DC6Pw8PbouXzcpvW9O4eMJCPlq0izK7w+zyRKSBUUARkWrz9rDx0OA2/PjQAHrFh1FYaueVHzZzzftL2XAw2+zyRKQBUUARkRprHRnArHv68MZ1nQjy8WD9wWyufm8Jr/6wiYIS7esjIudOAUVEzorVauGmC+L45ZGBXNklFrvD4MNFu7l4wkJ+25pqdnkiUs8poIjIOYkM9OHdm7sx9fYLOC/Eua/PHVNXMnrmGtJyi80uT0TqKQUUEXGJP7WL5H8PX8jd/eOxWuDbdYcYPGEBn63cpynJIlJjCigi4jL+3h48c0V7vhnZnw6xQWQXlvLEV+sZNmU5O9PyzC5PROoRBRQRcblOTYP5ZmQiT/8lAV9PG0m7M7ns7UVMnLedkjJNSRaRM1NAEZFa4WGzcs+FLfnfwxcysG0TSuwOJszdxuUTF/H7nkyzyxMRN6eAIiK1qlmYH5/ccQETb+5GRIAX21PzuH7SMp6evZ7sQu3rIyJVsxj1cPRaTk4OwcHBZGdnExQUZHY5rlNWDHmpkJ8KeWlHP6ZCfho4yqBJO4jqCFEdwKcBfd/SaGQVlDDuxy189vt+ACIDvXnxqg5c2jEai8VicnUiUttq8v6tgFLbSouOBY1ThY+8FOex4hqsxBkSdyysRHV03sLiwWqrve9FxEWW7czg6dnr2ZWeD8DghEheurojsSG+JlcmIrVJAaW2lRScHDQqwkd56Dj6sTinZte2eoJ/EwhoAv6REHD0ZhiQuglSNkLOwaof6+kHkQnHhZYOzptv6Ll/zyIuVlRq5/3fdvDBgp2U2g38vWw8OuR8bu3bAptVrSkiDZECytnKz4CMHVUEjeNDSBqU1HC6pM3raNhocsLHo7fyz/2bOMPEmZq6CzKdQSVlI6RscN5SN0NZUdXnBzU9Flaiy1tbWoHNo2bfh0gt2J6Sy1Nfr+f3vUcA6NI0mHHXdqZ9rJu3jopIjSmgnK3lH8DPT1bvXA+fU4cO/yYQEHXsc5/gM4eOc+WwQ+YuZ1hJ3nAswGTvq/p8mzdEtoOoTsfCS1RH8A+v3TpFquBwGMxcuY/Xf9xCbnEZHlYLjw45nxEDWmJVa4pIg6GAcrY2fQv/e+a4Vo0TQ8dxrR3egbUfOlyhMMvZulLe0pKyEVI2QWl+1ecHxhwXWI6Gl4g2YPOs07KlcUrJKeK5bzbw340pAPRvHcGEG7sQGeRjcmUi4goKKHJ6Dgcc2X1yN9GRPVWfb/V0ziCK7li5tSUgsk7LlsbBMAw+W7mfF7/bRGGpnTB/L968vjMXJUSZXZqInCNTA8q4ceP4+uuv2bJlC76+vvTr14833niD888/v+KcoqIiHnnkEWbNmkVxcTFDhgzh/fffJyqqer+AFFBqSXHusdaW47uJSnKrPt+/CfiG1W2N1eEdCFe/5+zCknprR2oeo2euYdNh50Dz2/u14MnL2uHjqZlqIvWVqQHl0ksvZdiwYVxwwQWUlZXx97//nQ0bNrBp0yb8/f0BuP/++/nhhx/45JNPCA4OZtSoUVitVpYsWVKt51BAqUOGAVn7juseOvoxYyfgxo1vUR3hnl/Bw9vsSuQcFJfZeeOnrXy8ZDcA7aIDeffmbrSJCjS5MhE5G27VxZOWlkZkZCQLFizgwgsvJDs7myZNmjBjxgyuv/56ALZs2UJCQgLLli2jT58+Z7ymAoobKMmHtK1QWmB2JZXZS+Cre6AgHRLHwMUvml2RuMBvW1J59It1ZOSX4ONp5dkr2vPXXnFa3E2knqnJ+3etzzPNznYuPhYW5uwKWLVqFaWlpQwePLjinHbt2hEXF1ftgCJuwMsfzutudhVVu/Id+Gw4LHkH2l4KzfuaXZGcoz+1i+SnMQN45PN1LNqeztOzN7BoWzqvX9eJED8vs8sTkVpQq3vxOBwOxowZQ2JiIh07dgQgOTkZLy8vQkJCKp0bFRVFcnJyldcpLi4mJyen0k3klBKugK7DAQNm3+scWyP1XmSgD9Pu6MXTf0nA02bh543JXPbOIpbvyjC7NBGpBbUaUEaOHMmGDRuYNWvWOV1n3LhxBAcHV9yaNWvmogqlwbr0dQiOg6y98PNTZlcjLmK1WrjnwpZ8fX8i8RH+HM4u4uYPl/PW/7ZSZneYXZ6IuFCtBZRRo0bx/fff89tvv9G0adOK49HR0ZSUlJCVlVXp/JSUFKKjo6u81lNPPUV2dnbFbf/+/bVVtjQUPkFwzQeABdb8B7b8aHZF4kKdmgbz/YP9uaFHUwwD3v11BzdOXsb+TDcbEyUiZ83lAcUwDEaNGsXs2bP59ddfiY+Pr3R/jx498PT0ZN68eRXHtm7dyr59++jbt+qxAt7e3gQFBVW6iZxRi/7Qb5Tz8+9GQ366ufWIS/l7e/DmDV149+ZuBHp7sHpfFn95ZxHfrD3FXlUiUq+4fBbPAw88wIwZM/jmm28qrX0SHByMr69zp9L777+fH3/8kU8++YSgoCAefPBBAJYuXVqt59AsHqm20iL48E/OjRbbXQE3fVo/VgCWGtmfWcBDs9awel8WANf3aMqLV3XA31v7TYm4E1OnGZ9q2t/UqVO5/fbbgWMLtc2cObPSQm2n6uI5kQKK1EjyepjyJ3CUwtXvQ7fhZlcktaDM7mDivO3887cdOAyIj/DnnWFd6dw0xOzSROQot1oHpTYooEiNLZoA814Er0C4fwmENje7IqklSbsyGPPZWg5nF+Fps/DoJedzjzYdFHELNXn/rtVZPCJuI/EhaNbHuWz/nPuduz9Lg9S7ZTg/PTSASztEU2o3GPfTFm6buoLUnCKzSxORGlBAkcbBanPO6vH0h71LYNl7ZlcktSjEz4sPbunOa9d0wsfTyqLt6Vz2ziJ+3ZJidmkiUk0KKNJ4hLWES8c5P//1ZeeeQtJgWSwW/to7ju9G9adddCAZ+SXc+cnvvPDtRopK1YIm4u4a9BgUu91OaWlpHVYmruDl5YXVWkvZ2TBg5s2w7SeI6gT3zNOGgo1AUamd13/awidL9wCQEBPEuzd3pXWkNh0UqUuNfpCsYRgkJyeftBic1A9Wq5X4+Hi8vGppj5W8VHi/DxRkQP+HYfALtfM84nZ+3ZLCo1/8QebRTQefv7IDwy5opk0HRepIow8ohw8fJisri8jISPz8/PTLpx5xOBwcOnQIT09P4uJqcbfazd/BZ7eAxQp3/ARx2qSysUjNKeKRL5ybDgJc1jGacddq00GRutCoA4rdbmfbtm1ERkYSHh5uUoVyLrKzszl06BCtW7fG09Oz9p5o9v2wbgaEtoD7FoO3mvsbC4fD4KPFu3jzv1sptRvEBPvw9k1d6d1SvzNEalOjnmZcPubEz8/P5ErkbJV37djttTyQ8bLXIbgZHNkD//177T6XuBWr1cKIC1vx1f39aBHuV7Hp4ARtOijiNhpcQCmnbp36q85+dj7BMPTohoKr/w1bf6qb5xW30blpCN+PHsD1PZriMGDirzu4acpybToo4gYabEARqZb4AdB3pPPzbx/UhoKNUIC3B/93QxcmHt10cNXeI/xl4iK+W3fI7NJEGjUFlEagRYsWvP3222aX4b7+/CxEtof8NPjuIedUZGl0ruoSy48PDaBbXAi5RWU8OHMNj32xjvziMrNLE2mUFFBEPH3gmslg9YQt38O6mWZXJCZpFubH5/f2ZdSfWmOxwBerDnDlu4vZcDDb7NJEGh0FFBGAmM7wp6ecn//4OBzZa249YhpPm5VHh5zPzHv6EBPsw670fK55fwkfLtyFw6HWNZG6ooDiRgYNGsTo0aN5/PHHCQsLIzo6mhdeeOGMjzMMgxdeeIG4uDi8vb2JjY1l9OjRlc4pKCjgzjvvJDAwkLi4OKZMmVLp/v3793PjjTcSEhJCWFgYV199NXv27Kl0zkcffURCQgI+Pj60a9eO999/v+K+PXv2YLFYmDVrFv369cPHx4eOHTuyYMGCs3496lziGGjW++iGgg+AQ7M5GrM+RzcdHNIhilK7was/bnZuOpirTQdF6kKjCCiGYVBQUlbnt7NZYmbatGn4+/uTlJTE+PHjeemll5g7d+5pH/PVV1/xj3/8g8mTJ7N9+3bmzJlDp06dKp3z1ltv0bNnT9asWcMDDzzA/fffz9atWwHn1OwhQ4YQGBjIokWLWLJkCQEBAVx66aWUlJQAMH36dJ577jleffVVNm/ezGuvvcazzz7LtGnTKj3PY489xiOPPMKaNWvo27cvV155JRkZGTV+HUxhtcE1k45uKLgYlmtDwcYuxM+LSbf04NVrOuLt4dx08C/vLOK3ralmlybS4DW4hdqKiorYvXs38fHx+Pj4AFBQUkb75/5b53VuemkIfl4e1T5/0KBB2O12Fi1aVHGsV69e/PnPf+b1118/5eMmTJjA5MmT2bBhQ5ULm7Vo0YIBAwbwn//8B3AGtujoaF588UXuu+8+Pv30U1555RU2b95cMcW3pKSEkJAQ5syZwyWXXELr1q15+eWXufnmmyuu+8orr/Djjz+ydOlS9uzZQ3x8PK+//jpPPPEEAGVlZcTHx/Pggw/y+OOPV/t1qOpnWKd+nwrfjwGbF4xYAFHt674GcTvbU3J5cOYatiTnAnBnYjxPXHY+3h42kysTqT8a9UJt9V3nzp0rfR0TE0Nq6un/WrvhhhsoLCykZcuW3HPPPcyePZuyssozD46/rsViITo6uuK669atY8eOHQQGBhIQEEBAQABhYWEUFRWxc+dO8vPz2blzJ3fddVfF/QEBAbzyyivs3Lmz0vP07du34nMPDw969uzJ5s2bz+q1ME2P26HNELCXwNcjoKzE7IrEDbSJCmTOyERu79cCgI+X7Oaa95ayIzXP3MJEGqjq/3lfj/l62tj00hBTnremTmwBsVgsOM4wFqJZs2Zs3bqVX375hblz5/LAAw/w5ptvsmDBgorrne66eXl59OjRg+nTp5907SZNmpCX5/wF/OGHH9K7d+9K99tsDfCvR4sFrnrXuaFgynqYPw4GP292VeIGfDxtvHBVBwa0ieCxL/9g0+Ecrnx3Mc9f2Z6btOmgiEs1ihYUi8WCn5dHnd/q8peVr68vV155JRMnTmT+/PksW7aM9evXV+ux3bt3Z/v27URGRtK6detKt+DgYKKiooiNjWXXrl0n3R8fH1/pWsuXL6/4vKysjFWrVpGQkODS77VOBEbBle84P1/yNuxLMrUccS8XJUTx00MD6N86gsJSO09+vZ6RM1aTXVBqdmkiDUajCCgN3SeffMK//vUvNmzYwK5du/j000/x9fWlefPm1Xr88OHDiYiI4Oqrr2bRokXs3r2b+fPnM3r0aA4cOADAiy++yLhx45g4cSLbtm1j/fr1TJ06lQkTJlS61nvvvcfs2bPZsmULI0eO5MiRI9x5550u/57rRPuroMvNYDhg9ggoVlO+HBMV5MO/7+zFk5e1w8Nq4cf1yfxl4iJW7sk0uzSRBkEBpQEICQnhww8/JDExkc6dO/PLL7/w3XffVXs3Zz8/PxYuXEhcXBzXXnstCQkJ3HXXXRQVFVUMYrr77rv56KOPmDp1Kp06dWLgwIF88sknJ7WgvP7667z++ut06dKFxYsX8+233xIREeHy77nOXPaGNhSUU7JaLdw30LnpYPNwPw5mFXLT5GX8Y+42bTooco4axSweqX3ls3jWrFlD165dz+labvcz3L0Qpl3p/Pzmz+D8S82tR9xSXnEZz32zga9XHwSgZ/NQ3h7Wlaah2lldpJxm8Yi4UvyF0EcbCsrpBXh7MOHGrrwzrCsB3h78vvcIl72ziB/+OGx2aSL1kgJKPTB9+vRK03uPv3Xo0MHs8hqHi56DJu0gP9W5Rkr9a3iUOnJ11/P4cfQAujZzbjo4csZqnvjyDwpKtOmgSE2oi6ceyM3NJSUlpcr7PD09qz0Ytr5w25/h4XXw4UXgKIWhk6DrzWd+jDRapXYHb/+yjffn78QwoGUTfyYO60bH84LNLk3ENDXp4mkU66DUd4GBgQQGBppdhsR0gUFPwq8vw0+PQ4tECIkzuypxU542K48NaUdi6wjGfraOXWn5XPv+Uh6/9HzuTIzHatWaKSKnoy4ekZpIHANNe0FxjjYUlGrp1yqCnx4awMXtoyixO3jlh83c8clK0nKLzS6t4TIMKMiEtK2wexFs+AqWT4KF/webvoGMnfq/Ww+oBUWkJmwezg0FJw2APYtg+fvQb5TZVYmbC/X3YsrfevBp0j5e+X4TC7alcdk7C3nrxq4MbNvE7PLqB4cDirIgLwXyUiE/7ejHVMhLO/ox9dh9jjMsmufpB5HtIaoDRHU8+rED+IbUxXcj1aCAIlJT4a1gyCvw/cMw7yVofRFE1sPVcqVOWSwW/tanOb1ahDF65hq2puRy28cruLt/PI9d2kg3HXQ4oDCzctDISzk5dOSnHQ0dNRxo7B0MAU3AP9L50cMX0rY4b6UFcPB35+14wc2OhZWojs5bWEvnHydSpzRIVtxOvfgZGgbMuBG2/w+iO8Hdv4KHl9lVST1RVGpn3I+bmbZsLwAdYoOYeHM3WjUJMLkyFyk8AtkHqw4aeSnHjuWng2Gv2bV9QiAg8ljoqPQx6tjn/k3A8xS/P+xlkLkLUjYcvW103rL3V32+h49zFl90x+NaWzqCX1jNapcaDZJVQBG3U29+hrnJ8H5f51+AAx5xTkUWqYG5m1J4/Mt1HCkoxdfTxotXdeCGnk3rz6aD9lLI2HH0DX4DJB99s889VLPr+IYdDR1NqggfkceO+Tep3T8ECrOOhZXy4JK6ydnaUpXA2MqtLdEdIbw12DyrPl8UUOrFm5sbc+WqsGejXv0MN30Dn98KFivc8TPE9T7zY0SOk5xdxNjP17J0ZwYAl3eO4bVrOhHs62ZvcvnpkLy+8ht42hawl1R9vl+4s0XjVKGj4ngT935Dd9idW10c39KSvB6y9lZ9vs0Lmpx/rHuoPLwEaKwRaJqxSN1pfzV0HgZ/zILZ98J9i8G7gTTTS52IDvbh07t6M3nhLt7631Z++OMwa/dl8c6wrvRsYUIXQlkJpG87+mZ8XCDJq3otJrwCjmtF6ABRnZxjsnxO/+ZTb1htznFn4a2c/9/LFeVA6uaTu4lK8pwBJvmE3eT9I492ER03KDfifHUNn4YCisi5+st42LMYjuyG/z0NV75jdkXur6TgFOMTjg6WdNjBP+LkJv7yv7i9A6G+dINUg9Vq4f5BrejbKpzRM9ewL7OAGycv46GL2jLqz62x1caaKYbhfL2PDyEpG51Tc6ucAWOBsPgTWgY6QEhzsDbCFSt8gpwtpse3mjockL3vWFdXeXDJ3OX8d73zV+etnNXDGVICo93z33ObS6D3vaY9vQKKGxk0aBCdO3fGx8eHjz76CC8vL+677z5eeOGF0z7u0UcfZcuWLXz//fcAvP322zz88MP89NNPXHqpc2O71q1b8+STT3L33XfjcDh45ZVXmDJlCmlpaSQkJPD6669XnHs8h8NBXFwcTz/9NPfff3/F8TVr1tCjRw92795N8+bNycrK4tFHH+Wbb76huLiYnj178o9//IMuXboAsG7dOsaMGcPvv/+OxWKhTZs2TJ48mZ49e7ro1TORTzAMfR/+fRWs+gTO/wu0HWJ2VXWvJL9y0MhLOcVU0DQoyT235/LwOSG8nGbsgneQe/7yr0LXZiH8MLo/z3+zka/XHOQfv2xjyY50/jGsK+eF+J79hUuLIH3r0e6J4/7iLzjFvlLewccCSPnA0Cbt1Dp4JlYrhLZw3hKuOHa8OM/ZHVb+upcHmOJsSN3ovLmj4GamPn3jCCiGcepBTrXJ06/GvxinTZvG2LFjSUpKYtmyZdx+++0kJiZy8cUXn/IxAwcO5KOPPsJut2Oz2ViwYAERERHMnz+fSy+9lIMHD7Jz504GDRoEwDvvvMNbb73F5MmT6datGx9//DFXXXUVGzdupE2bNpWubbVaufnmm5kxY0algDJ9+nQSExMrltm/4YYb8PX15aeffiI4OJjJkydz0UUXsW3bNsLCwhg+fDjdunXjgw8+wGazsXbtWjw93bjfuaZaDoQ+DzjXRflmFDywHPzDza7q3BiGs7n6jGtOHD1Wml+z69u8K8+6OD5YWG3OMQ8nrXmR5qyprMj5l2r2vmo+zwljHo5vkTk+2PiEmB5mAn08mXBTVy5s24Rn5mxgxZ5MLnt7Ia9f15m/dIo5/YMNA3IOVf7rPWUDpG+veraMxeoc1HnitNrgpqa/Dg2KdwA07em8lTMMyD7g/BkVHjGvttMJb23q0zeOQbIl+fBabN0X+vdD4OVf7dMHDRqE3W5n0aJFFcd69erFn//8Z15//fVTPi4rK4vw8HCSkpLo0aMHERERPPbYY8yZM4fly5czffp0nnjiCQ4cOADAeeedx8iRI/n73/9e6XkuuOAC3nvvvZMGya5du5bu3buzZ88e4uLiKlpVnnnmGe677z4WL17M5ZdfTmpqKt7e3hXXbN26NY8//jgjRowgKCiId999l9tuu+2Mr0O9GiR7vNJCmDzQ+ZdqwlVw47/d95e8w+5cTTNty3EhoIoul5oGew/fqmdfVNXKcbYtGxXdQ6mnrrv8vpq21Ni8nHWW13pi/ba6HS+QmlvMv5bsZk+6M/wNaBPBDT2aVl4zpSir8sDVU73Z+Yae3D3TpB14+dX+NyJylAbJ1mOdO3eu9HVMTAypqamnfUxISAhdunRh/vz5eHl54eXlxYgRI3j++efJy8tjwYIFDBw4EHD+4zh06BCJiYmVrpGYmMi6deuqvH7Xrl1JSEhgxowZPPnkkyxYsIDU1FRuuOEGwNl9k5eXR3h45RaDwsJCdu7cCcDYsWO5++67+c9//sPgwYO54YYbaNWqVfVfmPrA0xeunQIfXQSbv4U/PoMuw8yuyrnk9/F/TScfnX1RVlS9x3v6n3r2RUBk5ZkaXgG1H8q8/MCrhbMZ/UxKC0/TApRSudupONs5IyXnoPPmBiKBpwDKc9Heo7fTsdggou1xXTSdnB8DY9w3MItUoXEEFE8/Z2uGGc9b04ec0O1hsVhwVGPPiEGDBjF//ny8vb0ZOHAgYWFhJCQksHjxYhYsWMAjjzxS41qON3z48IqAMmPGDC699NKKQJKXl0dMTAzz588/6XEhISEAvPDCC/z1r3/lhx9+4KeffuL5559n1qxZXHPNNedUl9uJ7Xp0Q8FX4MfHoHkihNRRP275mhTHjzE43ZoUnn7Ov6CDzzt1K4d/ZP0ed+DpC6HNnbczKS06umLpKVY0zU+v+UqmLpRTWMqu9HxK7A6sQNMwP6KCfLB4+h63ZPvRmSGnWqBMpB5pHAHFYqlRV0t9NHDgQD7++GM8PDwqBrsOGjSImTNnsm3btorxJ0FBQcTGxrJkyZKKVhWAJUuW0KtXr1Ne/69//SvPPPMMq1at4ssvv2TSpEkV93Xv3p3k5GQ8PDxo0aLFKa/Rtm1b2rZty8MPP8zNN9/M1KlTG15AAUh8GLb9Fw6shDn3w63fun6WQ15a5VaRlA3O2RenWpMitEXlpv2ojhAa3zhnX5yKp48zTNZVoKyhICAuv4THv/yDXzanQDL8KbgJb17ThYgA7zM+XqS+aRwBpRG48MILyc3N5fvvv68YrzJo0CCuv/56YmJiaNu2bcW5jz32GM8//zytWrWia9euTJ06lbVr1zJ9+vRTXr9Fixb069ePu+66C7vdzlVXXVVx3+DBg+nbty9Dhw5l/PjxtG3blkOHDvHDDz9wzTXX0KFDBx577DGuv/564uPjOXDgACtXruS6666rvRfETDYPuGYyTOrv3FAw6QPoO/LsrlVWcmz2xfEzAPJP0e1XsSbFcestNKQ1KRq5MH8vPry1B58u38vLP2zmt61pDJ6wgIvaRTGgTQSJrSNoEqiwIg2DAkoDERoaSqdOnUhJSaFdu3aAM7Q4HI5KLSUAo0ePJjs7m0ceeYTU1FTat2/Pt99+e9IMnhMNHz6cBx54gFtvvRVf32NTHi0WCz/++CNPP/00d9xxB2lpaURHR3PhhRcSFRWFzWYjIyODW2+9lZSUFCIiIrj22mt58cUXXf9CuIvwVnDJK/DDWPjlRWj159NvKGgYzi6F45cLT9noDCdVditYnBuYHT/GIKoDBMepVaSBs1gs/K1vC3rFh1dsOvjV6gN8tdo5CD4hJogBbSLo3zqCXvFh+Hg2wk0IpUFoHLN4pF5pMD9Dw4DpN8COuRDdGe6e51w1srTo6JoIx3XPpGyEgoyqr+MTfEL3TCeIbNfguy3lzErtDlbszmTh9jQWb09n46GcSvd7eVjp1SKM/m0iGNAmgoToIKy1seibSDVpL56G8ObWiDWon2FuMrzfxzn1s+kFzuWxM3acZk2KNiesSdFBa1JItaXnFbNkRzqLt6ezeEc6h7Mrz9QK9/cisbUzrAxo04To4Hr+/0vqHQWUhvLmdtT06dO5996qlxtu3rw5Gze66SqEZ6nB/Qw3zoEvTlj/pXxNiuO7Z5q0c846EXEBwzDYmZbHou3OwLJsVwYFJZWDcevIgKNhJYLe8eH4e6vXX2qXAkpDenMDcnNzSUmpeqMuT0/PitVcG4qG+DNk3WeQe/hYq4i77r0hDVZJmYM1+46weEc6C7ens/5AFo7jfvt72ix0jwt1jl9p04RO5wXXzh5A0qgpoDS0N7dGRj9DkdqXVVDC0p0ZLNqezqLtaRw4Uljp/mBfTxJbh9O/dRMGtImgWZhWnJVzp5VkRUTktEL8vPhLpxj+0ikGwzDYm1HAoh3pLN6extIdGWQXlvLj+mR+XJ8MQItwv6ODbZvQt1U4QT4NaC8tcUsKKCIijZzFYqFFhD8tIvz5W5/mlNkdrDuQzeKjrStr9mexJ6OAPRn7+HT5PmxWC12bhdD/6IDbLs1C8LRperu4lgKKiIhU4mGz0qN5KD2ah/LQ4DbkFJWyfGcGi4/OENqVns+qvUdYtfcI78zbTqC3B31ahVfMDmoR7odFY6zkHCmgiIjIaQX5eHJJh2gu6RANwIEjBc7WlR3pLNmRTlZBKXM3pTB3k3Mw/3khvvRsEUq76CASYgJJiAkiMtBboUVqRAFFRERqpGmoH8N6xTGsVxx2h8HGQ9kVg21X7T3CwaxCDq4t5BuObVQZ6ud5NLAE0S4mkIToINpEBWilWzklBRQRETlrNquFzk1D6Nw0hJF/ak1BSRkrdmey8VAOmw/nsCU5l11peRwpKGXZrgyW7Tq2YrLVAi2bBNAu2tnKUv4xJthHrS2igCIiIq7j5+XBoPMjGXR+ZMWxolI721Py2Jycw5bDuWxJdoaXIwWl7EjNY0dqHt//cbji/CAfD9rFBJFQHlxigmgbFYCfl96yGhP9tBux0tJSPD01VVBEapePp41OTYPp1DS44phhGKTmFle0smw+7AwvO9PyyClytsKs2J1Zcb7FAvHh/rSLCaRd9LHWlqahvmptaaA0L8yNDBo0iNGjR/P4448TFhZGdHQ0L7zwQrUeu2XLFvr374+Pjw/t27fnl19+wWKxMGfOHAD27NmDxWLhs88+Y+DAgfj4+DB9+nQyMjK4+eabOe+88/Dz86NTp07MnDmz0rW//PJLOnXqhK+vL+Hh4QwePJj8/HwA5s+fT69evfD39yckJITExET27t3rypdFRBogi8VCVJAPg86P5L6BrXhnWDf++/CFbHxpCD+OHsBbN3ThngHxDGgTQUSAN4YBu9Lz+XF9MhPmbmPEf1YxYPxvdH7hf1z/wVKembOe6Ul7WbX3CHnFVe0ALvVNo2hBMQyDwrLCM5/oYr4eNU/206ZNY+zYsSQlJbFs2TJuv/12EhMTufjii0/5GLvdztChQ4mLiyMpKYnc3FweeeSRKs998skneeutt+jWrRs+Pj4UFRXRo0cPnnjiCYKCgvjhhx/429/+RqtWrejVqxeHDx/m5ptvZvz48VxzzTXk5uayaNEiDMOgrKyMoUOHcs899zBz5kxKSkpYsWKF/poRkbPm7WGjfWwQ7WMrrzKallvMlqNdRJuTc9h8OJcdqbnkFpfx+94j/L73SKXz48L8SDja2lL+MS7MT7s51yOmBpT33nuPN998k+TkZLp06cK7775Lr169XP48hWWF9J7R2+XXPZOkvybh51mz5aE7d+7M888/D0CbNm345z//ybx5804bUObOncvOnTuZP38+0dHOaYCvvvpqlY8ZM2YM1157baVjjz76aMXnDz74IP/973/5/PPPKwJKWVkZ1157bcWeP506dQIgMzOT7OxsrrjiClq1agVAQkJCjb5fEZHqaBLoTZPAJgxo06TiWKndwa60fLYk57Dp8LHxLSk5xezLLGBfZgH/3XhsHzMfTytNAr2JCPCmSYA3ERWfexFx/NeB3vh72fTHlslMCyifffYZY8eOZdKkSfTu3Zu3336bIUOGsHXrViIjI898gQaqc+fOlb6OiYkhNTX1tI/ZunUrzZo1qwgnwCmDXs+ePSt9bbfbee211/j88885ePAgJSUlFBcX4+fnDFZdunThoosuolOnTgwZMoRLLrmE66+/ntDQUMLCwrj99tsZMmQIF198MYMHD+bGG28kJibmbL51EZEa8bRZOT86kPOjA7m663kVxzPzS9hyOIfNyblsOTrGZWtKLkWlDvZnFrI/88wt6j6eVmdoCSgPLV7HfV5+3IuIQG8CvT0UZmqBaQFlwoQJ3HPPPdxxxx0ATJo0iR9++IGPP/6YJ5980qXP5evhS9Jfk1x6zeo+b02dOGjVYrHgcDhcVRL+/v6Vvn7zzTd55513ePvtt+nUqRP+/v6MGTOGkpISAGw2G3PnzmXp0qX873//49133+Xpp58mKSmJ+Ph4pk6dyujRo/n555/57LPPeOaZZ5g7dy59+vRxWc0iIjUR5u9Fv9YR9GsdUXGszO7gYFYhabnFpOcVk5ZXQvrRz523kor7CkrsFJU6OHCk8KRNFKvi5WF1tsgcbYk5McBUBJsAb4J8FWaqy5SAUlJSwqpVq3jqqacqjlmtVgYPHsyyZctOOr+4uJji4uKKr3Nycmr0fBaLpcZdLfXJ+eefz/79+0lJSSEqKgqAlStXVuuxS5Ys4eqrr+aWW24BwOFwsG3bNtq3b19xjsViITExkcTERJ577jmaN2/O7NmzGTt2LADdunWjW7duPPXUU/Tt25cZM2YooIiIW/GwWWke7k/zcP8znltQUkZ6bglpeccFmNwS0vKKSM8tqRRq8orLKClzhp+DWdUIMzbrCcHFCz8vD9wxs/RoHsoVnWNNe35TAkp6ejp2u73izbRcVFQUW7ZsOen8cePG8eKLL9ZVefXOxRdfTKtWrbjtttsYP348ubm5PPPMMwBnTOpt2rThyy+/ZOnSpYSGhjJhwgRSUlIqAkpSUhLz5s3jkksuITIykqSkJNLS0khISGD37t1MmTKFq666itjYWLZu3cr27du59dZba/17FhGpLX5eHsSFexAXfuY/bItK7cdaZXKdoSX9hGDjbLEpJreojBK7g0PZRRzKLqqD7+TcFJc5Gl9Aqamnnnqq4q91cLagNGvWzMSK3IvNZmPOnDncfffdXHDBBbRs2ZI333yTK6+8Eh8fn9M+9plnnmHXrl0MGTIEPz8/RowYwdChQ8nOzgYgKCiIhQsX8vbbb5OTk0Pz5s156623uOyyy0hJSWHLli1MmzaNjIwMYmJiGDlyJPfee29dfNsiIqbz8bTRLMyPZmHVCzPlLS/Hdy8VltrroNKa69I0xNTnNyWgREREYLPZSElJqXQ8JSWl0kDPct7e3nh7e9dVeaaZP3/+ScfK1zE5k3bt2rF48eKKr5csWQJA69atAWjRogWGYZz0uLCwsNM+R0JCAj///HOV90VFRTF79uxq1Sci0tj5eNpoGupH09CGO+TAlUxZqM3Ly4sePXowb968imMOh4N58+bRt29fM0qq92bPns3cuXPZs2cPv/zyCyNGjCAxMbFi+q+IiEh9YtpKsmPHjuXDDz9k2rRpbN68mfvvv5/8/PyKWT1yzPTp0wkICKjy1qFDBwByc3MZOXIk7dq14/bbb+eCCy7gm2++MblyERGRs2PaGJSbbrqJtLQ0nnvuOZKTk+natSs///zzSQNnBa666ip69656obnyacm33nqrBqeKiEiDYeog2VGjRjFq1CgzS6gXAgMDCQwMNLsMERGROqPNAkVERMTtNNiA4srVV6VuVTXbSEREGpd6sQ5KTXh5eWG1Wjl06BBNmjTBy8tLywrXI4ZhkJaWhsViOWnZfxERaTwaXECxWq3Ex8dz+PBhDh06ZHY5chYsFgtNmzbFZrOZXYqIiJikwQUUcLaixMXFUVZWht3univ0yal5enoqnIiINHINMqAAFV0E6iYQERGpfxrsIFkRERGpvxRQRERExO0ooIiIiIjbqZdjUMrXycjJyTG5EhEREamu8vft6qx3VS8DSm5uLgDNmjUzuRIRERGpqdzcXIKDg097jsWoh8t2OhwODh06RGBgoMsXYcvJyaFZs2bs37+foKAgl167odFrVX16rapPr1X16bWqPr1WNVNbr5dhGOTm5hIbG4vVevpRJvWyBcVqtdK0adNafY6goCD9I64mvVbVp9eq+vRaVZ9eq+rTa1UztfF6nanlpJwGyYqIiIjbUUARERERt6OAcgJvb2+ef/55vL29zS7F7em1qj69VtWn16r69FpVn16rmnGH16teDpIVERGRhk0tKCIiIuJ2FFBERETE7SigiIiIiNtRQBERERG3o4BynPfee48WLVrg4+ND7969WbFihdkluZ1x48ZxwQUXEBgYSGRkJEOHDmXr1q1ml1UvvP7661gsFsaMGWN2KW7r4MGD3HLLLYSHh+Pr60unTp34/fffzS7L7djtdp599lni4+Px9fWlVatWvPzyy9Xa36ShW7hwIVdeeSWxsbFYLBbmzJlT6X7DMHjuueeIiYnB19eXwYMHs337dnOKNdnpXqvS0lKeeOIJOnXqhL+/P7Gxsdx6660cOnSozupTQDnqs88+Y+zYsTz//POsXr2aLl26MGTIEFJTU80uza0sWLCAkSNHsnz5cubOnUtpaSmXXHIJ+fn5Zpfm1lauXMnkyZPp3Lmz2aW4rSNHjpCYmIinpyc//fQTmzZt4q233iI0NNTs0tzOG2+8wQcffMA///lPNm/ezBtvvMH48eN59913zS7NdPn5+XTp0oX33nuvyvvHjx/PxIkTmTRpEklJSfj7+zNkyBCKiorquFLzne61KigoYPXq1Tz77LOsXr2ar7/+mq1bt3LVVVfVXYGGGIZhGL169TJGjhxZ8bXdbjdiY2ONcePGmViV+0tNTTUAY8GCBWaX4rZyc3ONNm3aGHPnzjUGDhxoPPTQQ2aX5JaeeOIJo3///maXUS9cfvnlxp133lnp2LXXXmsMHz7cpIrcE2DMnj274muHw2FER0cbb775ZsWxrKwsw9vb25g5c6YJFbqPE1+rqqxYscIAjL1799ZJTWpBAUpKSli1ahWDBw+uOGa1Whk8eDDLli0zsTL3l52dDUBYWJjJlbivkSNHcvnll1f69yUn+/bbb+nZsyc33HADkZGRdOvWjQ8//NDsstxSv379mDdvHtu2bQNg3bp1LF68mMsuu8zkytzb7t27SU5OrvR/MTg4mN69e+t3fTVkZ2djsVgICQmpk+erl5sFulp6ejp2u52oqKhKx6OiotiyZYtJVbk/h8PBmDFjSExMpGPHjmaX45ZmzZrF6tWrWblypdmluL1du3bxwQcfMHbsWP7+97+zcuVKRo8ejZeXF7fddpvZ5bmVJ598kpycHNq1a4fNZsNut/Pqq68yfPhws0tza8nJyQBV/q4vv0+qVlRUxBNPPMHNN99cZ5stKqDIWRs5ciQbNmxg8eLFZpfilvbv389DDz3E3Llz8fHxMbsct+dwOOjZsyevvfYaAN26dWPDhg1MmjRJAeUEn3/+OdOnT2fGjBl06NCBtWvXMmbMGGJjY/VaicuVlpZy4403YhgGH3zwQZ09r7p4gIiICGw2GykpKZWOp6SkEB0dbVJV7m3UqFF8//33/PbbbzRt2tTsctzSqlWrSE1NpXv37nh4eODh4cGCBQuYOHEiHh4e2O12s0t0KzExMbRv377SsYSEBPbt22dSRe7rscce48knn2TYsGF06tSJv/3tbzz88MOMGzfO7NLcWvnvc/2ur77ycLJ3717mzp1bZ60noIACgJeXFz169GDevHkVxxwOB/PmzaNv374mVuZ+DMNg1KhRzJ49m19//ZX4+HizS3JbF110EevXr2ft2rUVt549ezJ8+HDWrl2LzWYzu0S3kpiYeNKU9W3bttG8eXOTKnJfBQUFWK2Vf33bbDYcDodJFdUP8fHxREdHV/pdn5OTQ1JSkn7XV6E8nGzfvp1ffvmF8PDwOn1+dfEcNXbsWG677TZ69uxJr169ePvtt8nPz+eOO+4wuzS3MnLkSGbMmME333xDYGBgRb9tcHAwvr6+JlfnXgIDA08am+Pv7094eLjG7FTh4Ycfpl+/frz22mvceOONrFixgilTpjBlyhSzS3M7V155Ja+++ipxcXF06NCBNWvWMGHCBO68806zSzNdXl4eO3bsqPh69+7drF27lrCwMOLi4hgzZgyvvPIKbdq0IT4+nmeffZbY2FiGDh1qXtEmOd1rFRMTw/XXX8/q1av5/vvvsdvtFb/vw8LC8PLyqv0C62SuUD3x7rvvGnFxcYaXl5fRq1cvY/ny5WaX5HaAKm9Tp041u7R6QdOMT++7774zOnbsaHh7exvt2rUzpkyZYnZJbiknJ8d46KGHjLi4OMPHx8do2bKl8fTTTxvFxcVml2a63377rcrfUbfddpthGM6pxs8++6wRFRVleHt7GxdddJGxdetWc4s2yeleq927d5/y9/1vv/1WJ/VZDENLD4qIiIh70RgUERERcTsKKCIiIuJ2FFBERETE7SigiIiIiNtRQBERERG3o4AiIiIibkcBRURERNyOAoqIiIi4HQUUERERcTsKKCIiIuJ2FFBERETE7SigiIiIiNv5fw59ISwMUXhAAAAAAElFTkSuQmCC",
      "text/plain": [
       "<Figure size 640x480 with 1 Axes>"
      ]
     },
     "metadata": {},
     "output_type": "display_data"
    }
   ],
   "source": [
    "model.datacollector.get_model_vars_dataframe().plot()"
   ]
  }
 ],
 "metadata": {
  "kernelspec": {
   "display_name": "abses-EXDRHGGY-py3.11",
   "language": "python",
   "name": "python3"
  },
  "language_info": {
   "codemirror_mode": {
    "name": "ipython",
    "version": 3
   },
   "file_extension": ".py",
   "mimetype": "text/x-python",
   "name": "python",
   "nbconvert_exporter": "python",
   "pygments_lexer": "ipython3",
   "version": "3.9.18"
  }
 },
 "nbformat": 4,
 "nbformat_minor": 2
}<|MERGE_RESOLUTION|>--- conflicted
+++ resolved
@@ -37,12 +37,8 @@
    "metadata": {},
    "outputs": [],
    "source": [
-<<<<<<< HEAD
-    "from abses import Actor, MainModel, PatchCell, PatchModule"
-=======
     "from abses import Actor, MainModel, PatchCell\n",
     "from abses.cells import raster_attribute"
->>>>>>> bae733f9
    ]
   },
   {
@@ -109,11 +105,7 @@
     "\n",
     "    def reproduce(self):\n",
     "        \"\"\"Reproduce if there's enough energy.\"\"\"\n",
-<<<<<<< HEAD
-    "        if self.random.random() < self.model.p.get(\"rep_rate\"):\n",
-=======
     "        if self.random.random() < self.params.rep_rate:\n",
->>>>>>> bae733f9
     "            self.energy /= 2\n",
     "            self.at.agents.new(self.__class__)"
    ]
@@ -140,13 +132,8 @@
     "\n",
     "    def eat_sheep(self):\n",
     "        \"\"\"If there is a sheep in the cell, eat it and gain 2 energy.\"\"\"\n",
-<<<<<<< HEAD
-    "        sheep = self.at.agents.select(\"Sheep\")\n",
-    "        if a_sheep := sheep.random.choice(when_empty=\"return None\"):\n",
-=======
     "        sheep_here = self.at.agents.select(\"Sheep\")\n",
     "        if a_sheep := sheep_here.random.choice(when_empty=\"return None\"):\n",
->>>>>>> bae733f9
     "            a_sheep.die()\n",
     "            self.energy += 2\n",
     "\n",
@@ -196,31 +183,14 @@
     "        self.agents.new(Sheep, self.params.n_sheep)\n",
     "        # without a specific position, agents will move randomly on the layer.\n",
     "        self.agents.apply(lambda x: x.move.to(pos=\"random\", layer=grassland))\n",
-<<<<<<< HEAD
-    "        # collect data\n",
-    "        self.datacollector\n",
-    "\n",
-    "    def step(self):\n",
-    "        self.agents.trigger(\"step\")\n",
-    "        self.nature.grassland.apply(lambda x: x.grow())\n",
-=======
     "\n",
     "    def step(self):\n",
     "        self.nature.grassland.apply(lambda c: c.grow())\n",
->>>>>>> bae733f9
     "        self.check_end()\n",
     "\n",
     "    def check_end(self):\n",
     "        \"\"\"Check if the model should stop.\"\"\"\n",
     "        # end model\n",
-<<<<<<< HEAD
-    "        if not self.agents.get(\"Sheep\"):\n",
-    "            self.running = False\n",
-    "        elif not self.agents.get(\"Wolf\"):\n",
-    "            self.running = False\n",
-    "        elif len(self.actors.select(\"Sheep\")) >= 400:\n",
-    "            self.running = False"
-=======
     "        if not self.agents.has(\"Sheep\"):\n",
     "            self.running = False\n",
     "        elif not self.agents.has(\"Wolf\"):\n",
@@ -233,7 +203,6 @@
     "        \"\"\"Return the number of grass patches.\"\"\"\n",
     "        empty = self.nature.grassland.get_raster(\"empty\")\n",
     "        return empty.size - empty.sum()"
->>>>>>> bae733f9
    ]
   },
   {
@@ -251,17 +220,6 @@
    "metadata": {},
    "outputs": [
     {
-<<<<<<< HEAD
-     "ename": "UserWarning",
-     "evalue": "No model reporters have been defined in the DataCollector, returning empty DataFrame.",
-     "output_type": "error",
-     "traceback": [
-      "\u001b[1;31m---------------------------------------------------------------------------\u001b[0m",
-      "\u001b[1;31mUserWarning\u001b[0m                               Traceback (most recent call last)",
-      "Cell \u001b[1;32mIn[43], line 12\u001b[0m\n\u001b[0;32m      1\u001b[0m \u001b[38;5;66;03m# parameters={\u001b[39;00m\n\u001b[0;32m      2\u001b[0m \u001b[38;5;66;03m#     \"model\": {\"shape\": (20, 20), \"n_wolves\": 10, \"n_sheep\": 100, \"rep_rate\": 0.04},\u001b[39;00m\n\u001b[0;32m      3\u001b[0m \u001b[38;5;66;03m#     \"time\": {\"end\": 100},\u001b[39;00m\n\u001b[1;32m   (...)\u001b[0m\n\u001b[0;32m      9\u001b[0m \n\u001b[0;32m     10\u001b[0m \u001b[38;5;66;03m# model.run_model()\u001b[39;00m\n\u001b[1;32m---> 12\u001b[0m \u001b[43mmodel\u001b[49m\u001b[38;5;241;43m.\u001b[39;49m\u001b[43mdatacollector\u001b[49m\u001b[38;5;241;43m.\u001b[39;49m\u001b[43mget_model_vars_dataframe\u001b[49m\u001b[43m(\u001b[49m\u001b[43m)\u001b[49m\n",
-      "File \u001b[1;32mc:\\Users\\Elias\\AppData\\Local\\pypoetry\\Cache\\virtualenvs\\abses-EXDRHGGY-py3.11\\Lib\\site-packages\\mesa\\datacollection.py:238\u001b[0m, in \u001b[0;36mDataCollector.get_model_vars_dataframe\u001b[1;34m(self)\u001b[0m\n\u001b[0;32m    236\u001b[0m \u001b[38;5;66;03m# Check if self.model_reporters dictionary is empty, if so raise warning\u001b[39;00m\n\u001b[0;32m    237\u001b[0m \u001b[38;5;28;01mif\u001b[39;00m \u001b[38;5;129;01mnot\u001b[39;00m \u001b[38;5;28mself\u001b[39m\u001b[38;5;241m.\u001b[39mmodel_reporters:\n\u001b[1;32m--> 238\u001b[0m     \u001b[38;5;28;01mraise\u001b[39;00m \u001b[38;5;167;01mUserWarning\u001b[39;00m(\n\u001b[0;32m    239\u001b[0m         \u001b[38;5;124m\"\u001b[39m\u001b[38;5;124mNo model reporters have been defined in the DataCollector, returning empty DataFrame.\u001b[39m\u001b[38;5;124m\"\u001b[39m\n\u001b[0;32m    240\u001b[0m     )\n\u001b[0;32m    242\u001b[0m \u001b[38;5;28;01mreturn\u001b[39;00m pd\u001b[38;5;241m.\u001b[39mDataFrame(\u001b[38;5;28mself\u001b[39m\u001b[38;5;241m.\u001b[39mmodel_vars)\n",
-      "\u001b[1;31mUserWarning\u001b[0m: No model reporters have been defined in the DataCollector, returning empty DataFrame."
-=======
      "name": "stderr",
      "output_type": "stream",
      "text": [
@@ -341,29 +299,11 @@
       "[2024-03-20 18:42:05][container      ] | Created 1 actors of breed Wolf\n",
       "[2024-03-20 18:42:05][container      ] | Created 1 actors of breed Wolf\n",
       "[2024-03-20 18:42:05][main           ] | Ending WolfSheepModel\n"
->>>>>>> bae733f9
      ]
     }
    ],
    "source": [
     "parameters = {\n",
-<<<<<<< HEAD
-    "    \"model\": {\n",
-    "        \"shape\": (20, 20),\n",
-    "        \"n_wolves\": 10,\n",
-    "        \"n_sheep\": 100,\n",
-    "        \"rep_rate\": 0.04,\n",
-    "    },\n",
-    "    \"reports\": {},\n",
-    "    \"time\": {\"end\": 100},\n",
-    "}\n",
-    "\n",
-    "# model = WolfSheepModel(\n",
-    "#     parameters=parameters\n",
-    "# )\n",
-    "\n",
-    "# model.run_model()"
-=======
     "    \"time\": {\"end\": 100},\n",
     "    \"reports\": {\n",
     "        \"model\": {\n",
@@ -383,7 +323,6 @@
     "\n",
     "model = WolfSheepModel(parameters=parameters)\n",
     "model.run_model()"
->>>>>>> bae733f9
    ]
   },
   {
